'use strict';

var proxyquire = require('proxyquire'),
  path = require('path'),
  chai = require('chai'),
  sinon = require('sinon'),
  sinonChai = require('sinon-chai'),
  expect = chai.expect,
  ioPath = path.resolve(process.cwd(), 'lib/modules/io');

chai.use(sinonChai);

describe('module io', function() {

  var fs, parser, writer, server, sockets, opt, ioModule, io;
  beforeEach(setUp);

  describe('emitProgressStart()', function() {

    it('emits "styleguide progress start" to all sockets', function() {
      io.emitProgressStart();
      expect(sockets.emit).to.have.been.calledWithExactly('styleguide progress start');
    });

  });

  describe('emitProgressEnd()', function() {

    it('emits "styleguide progress end" to all sockets', function() {
      io.emitProgressEnd();
      expect(sockets.emit).to.have.been.calledWithExactly('styleguide progress end');
    });

  });

  describe('emitProgressEnd()', function() {

    it('emits socket event "styleguide progress end"', function() {
      io.emitProgressEnd();
      expect(socket.emit).to.have.been.calledWith('styleguide progress end');
    });

  });

  describe('emitCompileSuccess()', function() {

    it('emits "styleguide compile success" to all sockets if called without arguments', function() {
      io.emitCompileSuccess();
      expect(sockets.emit).to.have.been.calledWithExactly('styleguide compile success');
    });

<<<<<<< HEAD
=======
    it('emits "styleguide compile success" to specified socket', function() {
      var socket = fakeSocket();
      io.emitCompileSuccess(socket);
      expect(socket.emit).to.have.been.calledWithExactly('styleguide compile success');
      expect(sockets.emit).not.to.have.been.called;
    });

>>>>>>> 9e4672f5
  });

  describe('emitCompileError()', function() {

    it('emits "styleguide compile error" with error to all sockets if called only with error argument', function() {
      var error = { message: 'fail' };
      io.emitCompileError(error);
      expect(sockets.emit).to.have.been.calledWithExactly('styleguide compile error', error);
    });

<<<<<<< HEAD
=======
    it('emits "styleguide compile error" with error to specified socket', function() {
      var error = { message: 'fail' },
          socket = fakeSocket();
      io.emitCompileError(error, socket);
      expect(socket.emit).to.have.been.calledWithExactly('styleguide compile error', error);
      expect(sockets.emit).not.to.have.been.called;
    });

  });

  describe('emitStylesChanged', function() {

    it('emits "styleguide styles changed" to all sockets', function() {
      io.emitStylesChanged();
      expect(sockets.emit).to.have.been.calledWithExactly('styleguide styles changed');
    });

>>>>>>> 9e4672f5
  });

  describe('socket connection listener', function() {
    var listener, socket;

    beforeEach(function() {
      listener = server.on.getCall(0).args[1];
      socket = fakeSocket();
    });

    it('is registered on socket "connection" event', function() {
      expect(server.on).to.have.been.calledWithExactly('connection', sinon.match.func);
      expect(listener).to.be.a('function');
    });

    it('registers listener on "variables to server" event', function() {
      listener.call(undefined, socket);
      expect(socket.on).to.have.been.calledWithExactly('variables to server', sinon.match.func);
    });

    it('emits "styleguide compile success" on connection event if previous compile succeeded', function() {
      io.emitCompileSuccess();
      listener.call(undefined, socket);
<<<<<<< HEAD
      expect(socket.emit).to.have.been.calledWith('styleguide compile success');
=======
      expect(socket.emit).to.have.been.calledWithExactly('styleguide compile success');
>>>>>>> 9e4672f5
    });

    it('emits "styleguide compile error" on connection event if previous compile failed', function() {
      var error = Error('foo is bar');
      io.emitCompileError(error);
      listener.call(undefined, socket);
<<<<<<< HEAD
      expect(socket.emit).to.have.been.calledWith('styleguide compile error');
=======
      expect(socket.emit).to.have.been.calledWithExactly('styleguide compile error', error);
>>>>>>> 9e4672f5
    });
  });

  describe('#saveVariables', function() {
    var newVariables = [
        {
          file: 'first_file.less',
          fileHash: 'first',
          name: 'myvar1',
          value: 'myvalue1'
        },
        {
          file: 'second_file.scss',
          fileHash: 'second',
          name: 'myvar3',
          value: 'myvalue3'
        },
        {
          file: 'first_file.less',
          fileHash: 'first',
          name: 'myvar2',
          value: 'myvalue2'
        }
      ],
      fsOpts = { encoding: 'utf8' };

    beforeEach(function() {
      opt.styleVariables = 'test/vars.scss';
      opt.fileHashes.first = '/absolute/path/first_file.less';
      opt.fileHashes.second = '/absolute/path/second_file.scss';

      fs.readFileSync
        .withArgs(opt.fileHashes.first, fsOpts)
        .returns('First file content');

      fs.readFileSync
        .withArgs(opt.fileHashes.second, fsOpts)
        .returns('Second file content');
    });

    describe('in the happy case scenario', function() {

      it('reads each variable file once', function(done) {
        io.saveVariables(newVariables).done(function() {
          expect(fs.readFileSync).to.have.been.calledWithExactly(opt.fileHashes.first, fsOpts);
          expect(fs.readFileSync).to.have.been.calledWithExactly(opt.fileHashes.second, fsOpts);
          expect(fs.readFileSync).to.have.been.calledTwice;
          done();
        }, done);
      });

      it('replaces variables in each file with new variables', function(done) {
        var firstFileVars = [newVariables[0], newVariables[2]],
          secondFileVars = [newVariables[1]];
        io.saveVariables(newVariables).done(function() {
          expect(writer.setVariables).to.have.been.calledWithExactly('First file content', 'less', firstFileVars);
          expect(writer.setVariables).to.have.been.calledWithExactly('Second file content', 'scss', secondFileVars);
          expect(writer.setVariables).to.have.been.calledTwice;
          done();
        }, done);
      });

      it('checks new variable syntax for each file with variable-parser', function(done) {
        writer.setVariables.withArgs('First file content', 'less').returns('updated first file');
        writer.setVariables.withArgs('Second file content', 'scss').returns('updated second file');
        io.saveVariables(newVariables).done(function() {
          expect(parser.parseVariableDeclarations).to.have.been.calledWithExactly('updated first file', 'less');
          expect(parser.parseVariableDeclarations).to.have.been.calledWithExactly('updated second file', 'scss');
          expect(parser.parseVariableDeclarations).to.have.been.calledTwice;
          done();
        }, done);
      });

      it('writes new contents for each file', function(done) {
        writer.setVariables.withArgs('First file content', 'less').returns('updated first file');
        writer.setVariables.withArgs('Second file content', 'scss').returns('updated second file');
        io.saveVariables(newVariables).done(function() {
          expect(fs.writeFileSync).to.have.been.calledWithExactly(opt.fileHashes.first, 'updated first file', fsOpts);
          expect(fs.writeFileSync).to.have.been.calledWithExactly(opt.fileHashes.second, 'updated second file', fsOpts);
          expect(fs.writeFileSync).to.have.been.calledTwice;
          done();
        }, done);
      });

      it('emits "variables saved to server" via same socket on success', function(done) {
        var sock = {
          variableSaveListener: null,
          conn: { id: 1 },
          on: function(event, fn) {
            this.variableSaveListener = fn;
          },
          emit: function(event) {
            if (event === 'variables saved to server') {
              done();
            }
          }
        };
        server.on.lastCall.args[1].call(undefined, sock);
        sock.variableSaveListener(newVariables);
      });

    });

    it('does not update any files if reading the original file fails', function(done) {
      fs.readFileSync = sinon.stub().throws(Error('ENOENT'));
      io.saveVariables(newVariables).done(function() {
        done(Error('expected promise to be rejected due to fs.readFileSync error'));
      }, function(err) {
        expect(err.message).to.eql('ENOENT');
        expect(fs.writeFileSync).not.to.have.been.called;
        done();
      });
    });

    it('does not update any files if updating the variable values fails', function(done) {
      writer.setVariables.throws(Error('cannot update'));
      io.saveVariables(newVariables).done(function() {
        done(Error('expected promise to be rejected due to variable-writer error'));
      }, function(err) {
        expect(err.message).to.eql('cannot update');
        expect(fs.writeFileSync).not.to.have.been.called;
        done();
      });
    });

    it('does not update any files if checking a file syntax fails', function(done) {
      parser.parseVariableDeclarations.throws(Error('invalid syntax'));
      io.saveVariables(newVariables).done(function() {
        done(Error('expected promise to be rejected due to variable-parser error'));
      }, function(err) {
        expect(err.message).to.eql('invalid syntax');
        expect(fs.writeFileSync).not.to.have.been.called;
        done();
      });
    });

    it('emits "styleguide compile error" with error via same socket if saving variables fails', function(done) {
      var error = Error('invalid syntax'),
        sock = {
        variableSaveListener: null,
        conn: { id: 1 },
        on: function(event, fn) {
          this.variableSaveListener = fn;
        },
        emit: function(event, data) {
          if (event === 'styleguide compile error') {
            expect(data).to.eql(error);
            done();
          }
        }
      };
      parser.parseVariableDeclarations.throws(error);
      server.on.lastCall.args[1].call(undefined, sock);
      sock.variableSaveListener(newVariables);
    });

  });

  function setUp() {
    sockets = {
      conn: { id: '123' },
      emit: sinon.spy(),
      on: sinon.spy()
    };

    server = {
      sockets: sockets,
      on: sinon.spy()
    };

    opt = {
      fileHashes: {}
    };

    fs = {
      readFileSync: sinon.stub(),
      writeFileSync: sinon.stub()
    };
    parser = { parseVariableDeclarations: sinon.stub() };
    writer = { setVariables: sinon.stub() };

    ioModule = proxyquire(ioPath, {
      fs: fs,
      './variable-parser': parser,
      './variable-writer': writer
    });

    io = ioModule(server, opt);
  }

  function fakeSocket() {
    return {
      conn: { id: 1 },
      on: sinon.spy(),
      emit: sinon.spy()
    };
  }

});<|MERGE_RESOLUTION|>--- conflicted
+++ resolved
@@ -33,15 +33,6 @@
 
   });
 
-  describe('emitProgressEnd()', function() {
-
-    it('emits socket event "styleguide progress end"', function() {
-      io.emitProgressEnd();
-      expect(socket.emit).to.have.been.calledWith('styleguide progress end');
-    });
-
-  });
-
   describe('emitCompileSuccess()', function() {
 
     it('emits "styleguide compile success" to all sockets if called without arguments', function() {
@@ -49,8 +40,6 @@
       expect(sockets.emit).to.have.been.calledWithExactly('styleguide compile success');
     });
 
-<<<<<<< HEAD
-=======
     it('emits "styleguide compile success" to specified socket', function() {
       var socket = fakeSocket();
       io.emitCompileSuccess(socket);
@@ -58,7 +47,6 @@
       expect(sockets.emit).not.to.have.been.called;
     });
 
->>>>>>> 9e4672f5
   });
 
   describe('emitCompileError()', function() {
@@ -69,8 +57,6 @@
       expect(sockets.emit).to.have.been.calledWithExactly('styleguide compile error', error);
     });
 
-<<<<<<< HEAD
-=======
     it('emits "styleguide compile error" with error to specified socket', function() {
       var error = { message: 'fail' },
           socket = fakeSocket();
@@ -88,7 +74,6 @@
       expect(sockets.emit).to.have.been.calledWithExactly('styleguide styles changed');
     });
 
->>>>>>> 9e4672f5
   });
 
   describe('socket connection listener', function() {
@@ -112,22 +97,14 @@
     it('emits "styleguide compile success" on connection event if previous compile succeeded', function() {
       io.emitCompileSuccess();
       listener.call(undefined, socket);
-<<<<<<< HEAD
-      expect(socket.emit).to.have.been.calledWith('styleguide compile success');
-=======
       expect(socket.emit).to.have.been.calledWithExactly('styleguide compile success');
->>>>>>> 9e4672f5
     });
 
     it('emits "styleguide compile error" on connection event if previous compile failed', function() {
       var error = Error('foo is bar');
       io.emitCompileError(error);
       listener.call(undefined, socket);
-<<<<<<< HEAD
-      expect(socket.emit).to.have.been.calledWith('styleguide compile error');
-=======
       expect(socket.emit).to.have.been.calledWithExactly('styleguide compile error', error);
->>>>>>> 9e4672f5
     });
   });
 
