<<<<<<< HEAD
## 0.3.0 (2015-01-12)

### Features

* *Breaking change:* Always use external preprocessor and remove internal preprocessing flow (#[Merge pull request #386](https://github.com/SC5/sc5-styleguide/pull/386))
  * Since preprocessing flow is not anymore included in the styleguide, tt is now possible to decide which preprocessor is used to process styles. See README for new API documentation
=======
## 0.2.18 (2015-01-15)

### Features
* Create 404 page. Use ui-sref to generate internal links (#[402](https://github.com/SC5/sc5-styleguide/pull/402))

### Improvements
* Parse only the given syntax when parsing variables (#[406](https://github.com/SC5/sc5-styleguide/pull/406))
* Hide progress bar when socket connection is lost (#[398](https://github.com/SC5/sc5-styleguide/pull/398))

### Internal
* Fix tests when running with newest KSS (#[394](https://github.com/SC5/sc5-styleguide/pull/394))
>>>>>>> 8d1c2dcb
<|MERGE_RESOLUTION|>--- conflicted
+++ resolved
@@ -1,11 +1,3 @@
-<<<<<<< HEAD
-## 0.3.0 (2015-01-12)
-
-### Features
-
-* *Breaking change:* Always use external preprocessor and remove internal preprocessing flow (#[Merge pull request #386](https://github.com/SC5/sc5-styleguide/pull/386))
-  * Since preprocessing flow is not anymore included in the styleguide, tt is now possible to decide which preprocessor is used to process styles. See README for new API documentation
-=======
 ## 0.2.18 (2015-01-15)
 
 ### Features
@@ -17,4 +9,3 @@
 
 ### Internal
 * Fix tests when running with newest KSS (#[394](https://github.com/SC5/sc5-styleguide/pull/394))
->>>>>>> 8d1c2dcb
