var fs = require('fs'),
  path = require('path'),
  Q = require('q'),
  _ = require('lodash'),
  parser = require('./variable-parser'),
  writer = require('./variable-writer'),
  events = {
    connection: 'connection',
    progress: {
      start: 'styleguide progress start',
      end: 'styleguide progress end'
    },
    styles: {
      changed: 'styleguide styles changed'
    },
    variables: {
      saved: 'variables saved to server',
      toServer: 'variables to server'
    },
    compile: {
      success: 'styleguide compile success',
      error: 'styleguide compile error'
    }
  };

module.exports = function(ioServer, options) {

  var io = ioServer,
    compileError = false,
    fileHashes = options.fileHashes;

  function saveVariables(variables) {
    return Q.promise(function(resolve, reject) {
      try {
        _.chain(variables)
          .groupBy('fileHash')
          .map(asObjectWithFileProperties)
          .forEach(readFileContents)
          .forEach(updateVariableValues)
          .forEach(checkSyntax)
          .forEach(writeFileContents);
        resolve();
      } catch (e) {
        reject(e);
      }
    });
  }

  function asObjectWithFileProperties(variables, hash) {
    var filePath = fileHashes[hash];
    return {
      path: filePath,
      syntax: path.extname(filePath).substring(1),
      variables: variables
    };
  }

  function readFileContents(file) {
    file.contents = fs.readFileSync(file.path, { encoding: 'utf8' });
  }

  function updateVariableValues(file) {
    file.contents = writer.setVariables(file.contents, file.syntax, file.variables);
  }

  function checkSyntax(file) {
    parser.parseVariableDeclarations(file.contents, file.syntax);
  }

  function writeFileContents(file) {
    fs.writeFileSync(file.path, file.contents, { encoding: 'utf8' });
  }

  function emitProgressStart() {
    io.sockets.emit(events.progress.start);
  }

  function emitStylesChanged() {
    io.sockets.emit(events.styles.changed);
  }

  function emitStylesChanges() {
    io.sockets.emit('styleguide styles changed');
  }

  function emitProgressEnd() {
    io.sockets.emit(events.progress.end);
  }

<<<<<<< HEAD
  function emitCompileError(err) {
    compileError = true;
    io.sockets.emit('styleguide compile error', err);
=======
  function emitCompileError(err, socket) {
    compileError = err;
    if (socket) {
      socket.emit(events.compile.error, err);
    } else {
      io.sockets.emit(events.compile.error, err);
    }
>>>>>>> 9e4672f5
  }

  function emitCompileSuccess(socket) {
    compileError = false;
<<<<<<< HEAD
    io.sockets.emit('styleguide compile success');
=======
    if (socket) {
      socket.emit(events.compile.success);
    } else {
      io.sockets.emit(events.compile.success);
    }
>>>>>>> 9e4672f5
  }

  io.on(events.connection, function(socket) {
    console.log('Socket connection established (id:', socket.conn.id + ')');

    socket.on(events.variables.toServer, function(variables) {
      saveVariables(variables).done(function() {
        console.log('EVENT: variables saved to server');
        socket.emit(events.variables.saved);
      }, function(err) {
        console.error('Unable to save variables to server:', err);
        emitCompileError(err, socket);
      });
    });

    if (compileError) {
      emitCompileError(compileError, socket);
    } else {
      emitCompileSuccess(socket);
    }
  });

  return {
    saveVariables: saveVariables,
    emitProgressStart: emitProgressStart,
    emitProgressEnd: emitProgressEnd,
<<<<<<< HEAD
    emitStylesChanges: emitStylesChanges,
=======
    emitStylesChanged: emitStylesChanged,
>>>>>>> 9e4672f5
    emitCompileError: emitCompileError,
    emitCompileSuccess: emitCompileSuccess
  };

};<|MERGE_RESOLUTION|>--- conflicted
+++ resolved
@@ -79,19 +79,10 @@
     io.sockets.emit(events.styles.changed);
   }
 
-  function emitStylesChanges() {
-    io.sockets.emit('styleguide styles changed');
-  }
-
   function emitProgressEnd() {
     io.sockets.emit(events.progress.end);
   }
 
-<<<<<<< HEAD
-  function emitCompileError(err) {
-    compileError = true;
-    io.sockets.emit('styleguide compile error', err);
-=======
   function emitCompileError(err, socket) {
     compileError = err;
     if (socket) {
@@ -99,20 +90,15 @@
     } else {
       io.sockets.emit(events.compile.error, err);
     }
->>>>>>> 9e4672f5
   }
 
   function emitCompileSuccess(socket) {
     compileError = false;
-<<<<<<< HEAD
-    io.sockets.emit('styleguide compile success');
-=======
     if (socket) {
       socket.emit(events.compile.success);
     } else {
       io.sockets.emit(events.compile.success);
     }
->>>>>>> 9e4672f5
   }
 
   io.on(events.connection, function(socket) {
@@ -139,11 +125,7 @@
     saveVariables: saveVariables,
     emitProgressStart: emitProgressStart,
     emitProgressEnd: emitProgressEnd,
-<<<<<<< HEAD
-    emitStylesChanges: emitStylesChanges,
-=======
     emitStylesChanged: emitStylesChanged,
->>>>>>> 9e4672f5
     emitCompileError: emitCompileError,
     emitCompileSuccess: emitCompileSuccess
   };
